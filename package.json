{
  "name": "vid-solid",
<<<<<<< HEAD
  "version": "0.2.19",
=======
  "version": "0.2.4",
>>>>>>> a49cb796
  "description": "",
  "type": "module",
  "scripts": {
    "start": "vite",
    "dev": "npm run tauri dev",
    "build": "vite build",
    "serve": "vite preview",
    "test": "vitest",
    "tauri": "tauri",
    "build-all": "npm run build && npm run tauri build",
    "tauri:build": "export $(cat .env | xargs) && npm run build && npm run tauri build",
    "tauri:build:windows": "powershell -ExecutionPolicy Bypass -File build-with-signing.ps1",
    "tauri:build:mac": "export $(cat .env | xargs) && npm run build && npm run tauri build -- --target universal-apple-darwin",
    "tauri:build:linux": "export $(cat .env | xargs) && npm run build && npm run tauri build -- --target x86_64-unknown-linux-gnu",
    "version:update": "node scripts/update-version.js"
  },
  "license": "MIT",
  "dependencies": {
    "@tailwindcss/postcss": "^4.1.13",
    "@tauri-apps/api": "^2",
    "@tauri-apps/plugin-dialog": "^2.4.0",
    "@tauri-apps/plugin-fs": "^2.4.2",
    "@tauri-apps/plugin-opener": "^2",
    "@tauri-apps/plugin-updater": "^2",
    "@tauri-apps/plugin-process": "^2",
    "solid-js": "^1.9.3"
  },
  "devDependencies": {
    "@tauri-apps/cli": "^2",
    "autoprefixer": "^10.4.21",
    "jsdom": "^27.0.0",
    "postcss": "^8.5.6",
    "tailwindcss": "^4.1.13",
    "typescript": "~5.6.2",
    "vite": "^6.0.3",
    "vite-plugin-solid": "^2.11.0",
    "vitest": "^3.2.4"
  }
}<|MERGE_RESOLUTION|>--- conflicted
+++ resolved
@@ -1,10 +1,6 @@
 {
   "name": "vid-solid",
-<<<<<<< HEAD
   "version": "0.2.19",
-=======
-  "version": "0.2.4",
->>>>>>> a49cb796
   "description": "",
   "type": "module",
   "scripts": {
